--- conflicted
+++ resolved
@@ -1051,17 +1051,6 @@
             config = utils.update_config_with_voortgang(config, voortgang)
             pi_report_path = find_inspectierapport(object_path)
             if not pi_report_path:
-<<<<<<< HEAD
-                logger.error(f"Could not find inspectierapport for [{object_code}]")
-                raise FileNotFoundError(f"Could not find inspectierapport for [{object_code}]")
-            new_pi_report_xlsx = process_pi_report_for_object(object_path, pi_report_path, config)
-            
-            # Start the printing to PDF (separate try-catch to not fail the whole object)
-            logger.info(f"Printing PI report to PDF for [{object_code}]")
-            new_pi_report_pdf = new_pi_report_xlsx.replace(".xlsx", ".pdf")
-            utilsxls.export_to_pdf(new_pi_report_xlsx, new_pi_report_pdf)
-
-=======
                 logging.error(f"Could not find inspectierapport for [{object_code}]")
                 continue
             
@@ -1072,7 +1061,6 @@
             #logger.info(f"Printing PI report to PDF for [{object_code}]")
             #print_excel_to_pdf(object_path, f"PI rapport {object_code}.xlsx")
     
->>>>>>> 039bf751
         except Exception as e:
             logging.error(f"Failed to process object [{object_code}]: {e}")
             failed_objects.append(object_code)
