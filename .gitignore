--- conflicted
+++ resolved
@@ -20,7 +20,6 @@
 
 # IDE settings
 .vscode/
-.idea/
 
 # PyCharm settings
 .idea/
@@ -46,10 +45,8 @@
 .venv/
 
 
-<<<<<<< HEAD
-# Configuration files
-*config.json
-=======
 # Additional data files
 data_original/
->>>>>>> 34f3e1a0
+
+# Configuration files
+*config.json